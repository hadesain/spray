/*
 * Copyright (C) 2011-2013 spray.io
 * Based on code copyright (C) 2010-2011 by the BlueEyes Web Framework Team (http://github.com/jdegoes/blueeyes) 
 *
 * Licensed under the Apache License, Version 2.0 (the "License");
 * you may not use this file except in compliance with the License.
 * You may obtain a copy of the License at
 *
 * http://www.apache.org/licenses/LICENSE-2.0
 *
 * Unless required by applicable law or agreed to in writing, software
 * distributed under the License is distributed on an "AS IS" BASIS,
 * WITHOUT WARRANTIES OR CONDITIONS OF ANY KIND, either express or implied.
 * See the License for the specific language governing permissions and
 * limitations under the License.
 */

package spray.http

import scala.annotation.{ implicitNotFound, tailrec }
import java.net.InetSocketAddress

abstract class HttpHeader extends ToStringRenderable {
  def name: String
  def value: String
  def lowercaseName: String
  def is(nameInLowerCase: String): Boolean = lowercaseName == nameInLowerCase
  def isNot(nameInLowerCase: String): Boolean = lowercaseName != nameInLowerCase
}

object HttpHeader {
  def unapply(header: HttpHeader): Option[(String, String)] = Some((header.lowercaseName, header.value))
}

object HttpHeaders {

  object ProtectedHeaderCreation {
    @implicitNotFound("Headers of this type are managed automatically by spray. If you are sure that creating instances " +
      "manually is required in your use case `import HttpHeaders.ProtectedHeaderCreation.enable` to override this warning.")
    sealed trait Enabled
    implicit def enable: Enabled = null
  }
  import ProtectedHeaderCreation.enable

  sealed abstract class ModeledCompanion extends Renderable {
    val name = {
      val n = getClass.getName
      n.substring(n.indexOf('$') + 1, n.length - 1).replace("$minus", "-")
    }
    val lowercaseName = name.toLowerCase
    private[this] val nameBytes = asciiBytes(name)
    def render[R <: Rendering](r: R): r.type = r ~~ nameBytes ~~ ':' ~~ ' '
  }

  sealed abstract class ModeledHeader extends HttpHeader with Serializable {
    def name: String = companion.name
    def value: String = renderValue(new StringRendering).get
    def lowercaseName: String = companion.lowercaseName
    def render[R <: Rendering](r: R): r.type = renderValue(r ~~ companion)
    def renderValue[R <: Rendering](r: R): r.type
    protected def companion: ModeledCompanion
  }

  object Accept extends ModeledCompanion {
    def apply(first: MediaRange, more: MediaRange*): Accept = apply(first +: more)
    implicit val rangesRenderer = Renderer.defaultSeqRenderer[MediaRange] // cache
  }
  case class Accept(mediaRanges: Seq[MediaRange]) extends ModeledHeader {
    import Accept.rangesRenderer
    def renderValue[R <: Rendering](r: R): r.type = r ~~ mediaRanges
    protected def companion = Accept
  }

  object `Accept-Charset` extends ModeledCompanion {
    def apply(first: HttpCharsetRange, more: HttpCharsetRange*): `Accept-Charset` = apply(first +: more)
    implicit val rangesRenderer = Renderer.defaultSeqRenderer[HttpCharsetRange] // cache
  }
  case class `Accept-Charset`(charsetRanges: Seq[HttpCharsetRange]) extends ModeledHeader {
    import `Accept-Charset`.rangesRenderer
    def renderValue[R <: Rendering](r: R): r.type = r ~~ charsetRanges
    protected def companion = `Accept-Charset`
  }

  object `Accept-Encoding` extends ModeledCompanion {
    def apply(first: HttpEncodingRange, more: HttpEncodingRange*): `Accept-Encoding` = apply(first +: more)
    implicit val rangesRenderer = Renderer.defaultSeqRenderer[HttpEncodingRange] // cache
  }
  case class `Accept-Encoding`(encodings: Seq[HttpEncodingRange]) extends ModeledHeader {
    import `Accept-Encoding`.rangesRenderer
    def renderValue[R <: Rendering](r: R): r.type = r ~~ encodings
    protected def companion = `Accept-Encoding`
  }

  object `Accept-Language` extends ModeledCompanion {
    def apply(first: LanguageRange, more: LanguageRange*): `Accept-Language` = apply(first +: more)
    implicit val rangesRenderer = Renderer.defaultSeqRenderer[LanguageRange] // cache
  }
  case class `Accept-Language`(languages: Seq[LanguageRange]) extends ModeledHeader {
    import `Accept-Language`.rangesRenderer
    def renderValue[R <: Rendering](r: R): r.type = r ~~ languages
    protected def companion = `Accept-Language`
  }

  object `Access-Control-Allow-Origin` extends ModeledCompanion
  case class `Access-Control-Allow-Origin`(origin: Uri) extends ModeledHeader {
    def renderValue[R <: Rendering](r: R): r.type = r ~~ origin
    protected def companion = `Access-Control-Allow-Origin`
  }

  object `Access-Control-Expose-Headers` extends ModeledCompanion {
    def apply(first: String, more: String*): `Access-Control-Expose-Headers` = apply(first +: more)
    implicit val headersRenderer = Renderer.defaultSeqRenderer[String]
  }
  case class `Access-Control-Expose-Headers`(headers: Seq[String]) extends ModeledHeader {
    import `Access-Control-Expose-Headers`.headersRenderer
    def renderValue[R <: Rendering](r: R): r.type = r ~~ headers
    protected def companion = `Access-Control-Expose-Headers`
  }

  object `Access-Control-Max-Age` extends ModeledCompanion
  case class `Access-Control-Max-Age`(deltaSeconds: Long) extends ModeledHeader {
    require(deltaSeconds >= 0, "deltaSeconds must be >= 0")
    def renderValue[R <: Rendering](r: R): r.type = r ~~ deltaSeconds
    protected def companion = `Access-Control-Max-Age`
  }

  object `Access-Control-Allow-Credentials` extends ModeledCompanion
  case class `Access-Control-Allow-Credentials`(allow: Boolean) extends ModeledHeader {
    def renderValue[R <: Rendering](r: R): r.type = r ~~ allow.toString
    protected def companion = `Access-Control-Allow-Credentials`
  }

  object `Access-Control-Allow-Methods` extends ModeledCompanion {
    def apply(first: HttpMethod, more: HttpMethod*): `Access-Control-Allow-Methods` = apply(first +: more)
    implicit val methodsRenderer = Renderer.defaultSeqRenderer[HttpMethod]
  }
  case class `Access-Control-Allow-Methods`(methods: Seq[HttpMethod]) extends ModeledHeader {
    import `Access-Control-Allow-Methods`.methodsRenderer
    def renderValue[R <: Rendering](r: R): r.type = r ~~ methods
    protected def companion = `Access-Control-Allow-Methods`
  }

  object `Access-Control-Allow-Headers` extends ModeledCompanion {
    def apply(first: String, more: String*): `Access-Control-Allow-Headers` = apply(first +: more)
    implicit val headersRenderer = Renderer.defaultSeqRenderer[String]
  }
  case class `Access-Control-Allow-Headers`(headers: Seq[String]) extends ModeledHeader {
    import `Access-Control-Allow-Headers`.headersRenderer
    def renderValue[R <: Rendering](r: R): r.type = r ~~ headers
    protected def companion = `Access-Control-Allow-Headers`
  }

  object `Access-Control-Request-Method` extends ModeledCompanion
  case class `Access-Control-Request-Method`(method: HttpMethod) extends ModeledHeader {
    def renderValue[R <: Rendering](r: R): r.type = r ~~ method
    protected def companion = `Access-Control-Request-Method`
  }

  object `Access-Control-Request-Headers` extends ModeledCompanion {
    def apply(first: String, more: String*): `Access-Control-Request-Headers` = apply(first +: more)
    implicit val headersRenderer = Renderer.defaultSeqRenderer[String]
  }
  case class `Access-Control-Request-Headers`(headers: Seq[String]) extends ModeledHeader {
    import `Access-Control-Request-Headers`.headersRenderer
    def renderValue[R <: Rendering](r: R): r.type = r ~~ headers
    protected def companion = `Access-Control-Request-Headers`
  }

  object Authorization extends ModeledCompanion
  case class Authorization(credentials: HttpCredentials) extends ModeledHeader {
    def renderValue[R <: Rendering](r: R): r.type = r ~~ credentials
    protected def companion = Authorization
  }

  object `Cache-Control` extends ModeledCompanion {
    def apply(first: CacheDirective, more: CacheDirective*): `Cache-Control` = apply(first +: more)
    implicit val directivesRenderer = Renderer.defaultSeqRenderer[CacheDirective] // cache
  }
  case class `Cache-Control`(directives: Seq[CacheDirective]) extends ModeledHeader {
    import `Cache-Control`.directivesRenderer
    def renderValue[R <: Rendering](r: R): r.type = r ~~ directives
    protected def companion = `Cache-Control`
  }

  object Connection extends ModeledCompanion {
    def apply(first: String, more: String*): Connection = apply(first +: more)
    implicit val tokensRenderer = Renderer.defaultSeqRenderer[String] // cache
  }
  case class Connection(tokens: Seq[String]) extends ModeledHeader {
    import Connection.tokensRenderer
    def renderValue[R <: Rendering](r: R): r.type = r ~~ tokens
    def hasClose = has("close")
    def hasKeepAlive = has("keep-alive")
    @tailrec private def has(item: String, ix: Int = 0): Boolean =
      if (ix < tokens.length)
        if (tokens(ix) equalsIgnoreCase item) true
        else has(item, ix + 1)
      else false
    protected def companion = Connection
  }

  // see http://tools.ietf.org/html/rfc2183
  object `Content-Disposition` extends ModeledCompanion
  case class `Content-Disposition`(dispositionType: String, parameters: Map[String, String] = Map.empty) extends ModeledHeader {
    def renderValue[R <: Rendering](r: R): r.type = {
      r ~~ dispositionType
      if (parameters.nonEmpty) parameters foreach { case (k, v) ⇒ r ~~ ';' ~~ ' ' ~~ k ~~ '=' ~~# v }
      r
    }
    protected def companion = `Content-Disposition`
  }

  object `Content-Encoding` extends ModeledCompanion
  case class `Content-Encoding`(encoding: HttpEncoding) extends ModeledHeader {
    def renderValue[R <: Rendering](r: R): r.type = r ~~ encoding
    protected def companion = `Content-Encoding`
  }

  object `Content-Length` extends ModeledCompanion
  case class `Content-Length`(length: Long)(implicit ev: ProtectedHeaderCreation.Enabled) extends ModeledHeader {
    def renderValue[R <: Rendering](r: R): r.type = r ~~ length
    protected def companion = `Content-Length`
  }

  object `Content-Type` extends ModeledCompanion
  case class `Content-Type`(contentType: ContentType)(implicit ev: ProtectedHeaderCreation.Enabled) extends ModeledHeader {
    def renderValue[R <: Rendering](r: R): r.type = r ~~ contentType
    protected def companion = `Content-Type`
  }

  object Cookie extends ModeledCompanion {
    def apply(first: HttpCookie, more: HttpCookie*): `Cookie` = apply(first +: more)
    implicit val cookiesRenderer = Renderer.seqRenderer[String, HttpCookie](separator = "; ") // cache
  }
  case class Cookie(cookies: Seq[HttpCookie]) extends ModeledHeader {
    import Cookie.cookiesRenderer
    def renderValue[R <: Rendering](r: R): r.type = r ~~ cookies
    protected def companion = Cookie
  }

  object Date extends ModeledCompanion
  case class Date(date: DateTime)(implicit ev: ProtectedHeaderCreation.Enabled) extends ModeledHeader {
    def renderValue[R <: Rendering](r: R): r.type = date.renderRfc1123DateTimeString(r)
    protected def companion = Date
  }

  object Expect extends ModeledCompanion {
    def apply(first: String, more: String*): Expect = apply(first +: more)
    implicit val expectationsRenderer = Renderer.defaultSeqRenderer[String] // cache
  }
  case class Expect(expectations: Seq[String]) extends ModeledHeader {
    import Expect.expectationsRenderer
    def renderValue[R <: Rendering](r: R): r.type = r ~~ expectations
    def has100continue = expectations.exists(_ equalsIgnoreCase "100-continue")
    protected def companion = Expect
  }

  object Host extends ModeledCompanion {
    def apply(address: InetSocketAddress): Host = apply(address.getHostName, address.getPort)
    val empty = Host("")
  }
  case class Host(host: String, port: Int = 0) extends ModeledHeader {
    require((port >> 16) == 0, "Illegal port: " + port)
    def isEmpty = host.isEmpty
    def renderValue[R <: Rendering](r: R): r.type = if (port > 0) r ~~ host ~~ ':' ~~ port else r ~~ host
    protected def companion = Host
  }

  object `Last-Modified` extends ModeledCompanion
  case class `Last-Modified`(date: DateTime) extends ModeledHeader {
    def renderValue[R <: Rendering](r: R): r.type = date.renderRfc1123DateTimeString(r)
    protected def companion = `Last-Modified`
  }

  object Location extends ModeledCompanion
  case class Location(uri: Uri) extends ModeledHeader {
    def renderValue[R <: Rendering](r: R): r.type = r ~~ uri
    protected def companion = Location
  }

  object Origin extends ModeledCompanion
  case class Origin(origin: Uri) extends ModeledHeader {
    def renderValue[R <: Rendering](r: R): r.type = r ~~ origin
    protected def companion = Origin
  }

<<<<<<< HEAD
  object `Proxy-Authenticate` extends ModeledCompanion {
    def apply(first: HttpChallenge, more: HttpChallenge*): `Proxy-Authenticate` = apply(first +: more)
    implicit val challengesRenderer = Renderer.defaultSeqRenderer[HttpChallenge] // cache
  }
  case class `Proxy-Authenticate`(challenges: Seq[HttpChallenge]) extends ModeledHeader {
    import `Proxy-Authenticate`.challengesRenderer
    def renderValue[R <: Rendering](r: R): r.type = r ~~ challenges
    protected def companion = `Proxy-Authenticate`
  }

  object `Proxy-Authorization` extends ModeledCompanion
  case class `Proxy-Authorization`(credentials: HttpCredentials) extends ModeledHeader {
    def renderValue[R <: Rendering](r: R): r.type = r ~~ credentials
    protected def companion = `Proxy-Authorization`
=======
  object `Raw-Request-URI` extends ModeledCompanion
  case class `Raw-Request-URI`(uri: String) extends ModeledHeader {
    def renderValue[R <: Rendering](r: R): r.type = r ~~ uri
    protected def companion = `Raw-Request-URI`
>>>>>>> e86e93e8
  }

  object `Remote-Address` extends ModeledCompanion
  case class `Remote-Address`(ip: HttpIp) extends ModeledHeader {
    def renderValue[R <: Rendering](r: R): r.type = r ~~ ip
    protected def companion = `Remote-Address`
  }

  object Server extends ModeledCompanion {
    def apply(products: String): Server = apply(ProductVersion.parseMultiple(products))
    def apply(first: ProductVersion, more: ProductVersion*): Server = apply(first +: more)
    implicit val productsRenderer = Renderer.seqRenderer[Char, ProductVersion](separator = ' ') // cache
  }
  case class Server(products: Seq[ProductVersion])(implicit ev: ProtectedHeaderCreation.Enabled) extends ModeledHeader {
    import Server.productsRenderer
    def renderValue[R <: Rendering](r: R): r.type = r ~~ products
    protected def companion = Server
  }

  object `Set-Cookie` extends ModeledCompanion
  case class `Set-Cookie`(cookie: HttpCookie) extends ModeledHeader {
    def renderValue[R <: Rendering](r: R): r.type = r ~~ cookie
    protected def companion = `Set-Cookie`
  }

  object `Transfer-Encoding` extends ModeledCompanion {
    def apply(first: String, more: String*): `Transfer-Encoding` = apply(first +: more)
    implicit val encodingsRenderer = Renderer.defaultSeqRenderer[String] // cache
  }
  case class `Transfer-Encoding`(encodings: Seq[String])(implicit ev: ProtectedHeaderCreation.Enabled) extends ModeledHeader {
    import `Transfer-Encoding`.encodingsRenderer
    def renderValue[R <: Rendering](r: R): r.type = r ~~ encodings
    def hasChunked: Boolean = {
      @tailrec def rec(ix: Int = 0): Boolean =
        if (ix < encodings.size)
          if (encodings(ix) equalsIgnoreCase "chunked") true
          else rec(ix + 1)
        else false
      rec()
    }
    protected def companion = `Transfer-Encoding`
  }

  object `User-Agent` extends ModeledCompanion {
    def apply(products: String): `User-Agent` = apply(ProductVersion.parseMultiple(products))
    def apply(first: ProductVersion, more: ProductVersion*): `User-Agent` = apply(first +: more)
    implicit val productsRenderer = Renderer.seqRenderer[Char, ProductVersion](separator = ' ') // cache
  }
  case class `User-Agent`(products: Seq[ProductVersion])(implicit ev: ProtectedHeaderCreation.Enabled) extends ModeledHeader {
    import `User-Agent`.productsRenderer
    def renderValue[R <: Rendering](r: R): r.type = r ~~ products
    protected def companion = `User-Agent`
  }

  object `WWW-Authenticate` extends ModeledCompanion {
    def apply(first: HttpChallenge, more: HttpChallenge*): `WWW-Authenticate` = apply(first +: more)
    implicit val challengesRenderer = Renderer.defaultSeqRenderer[HttpChallenge] // cache
  }
  case class `WWW-Authenticate`(challenges: Seq[HttpChallenge]) extends ModeledHeader {
    import `WWW-Authenticate`.challengesRenderer
    def renderValue[R <: Rendering](r: R): r.type = r ~~ challenges
    protected def companion = `WWW-Authenticate`
  }

  object `X-Forwarded-For` extends ModeledCompanion {
    def apply(first: HttpIp, more: HttpIp*): `X-Forwarded-For` = apply((first +: more).map(Some(_)))
    implicit val ipsRenderer = Renderer.defaultSeqRenderer[Option[HttpIp]](Renderer.optionRenderer("unknown"))
  }
  case class `X-Forwarded-For`(ips: Seq[Option[HttpIp]]) extends ModeledHeader {
    import `X-Forwarded-For`.ipsRenderer
    def renderValue[R <: Rendering](r: R): r.type = r ~~ ips
    protected def companion = `X-Forwarded-For`
  }

  case class RawHeader(name: String, value: String) extends HttpHeader {
    val lowercaseName = name.toLowerCase
    def render[R <: Rendering](r: R): r.type = r ~~ name ~~ ':' ~~ ' ' ~~ value
  }
}<|MERGE_RESOLUTION|>--- conflicted
+++ resolved
@@ -284,7 +284,6 @@
     protected def companion = Origin
   }
 
-<<<<<<< HEAD
   object `Proxy-Authenticate` extends ModeledCompanion {
     def apply(first: HttpChallenge, more: HttpChallenge*): `Proxy-Authenticate` = apply(first +: more)
     implicit val challengesRenderer = Renderer.defaultSeqRenderer[HttpChallenge] // cache
@@ -299,12 +298,12 @@
   case class `Proxy-Authorization`(credentials: HttpCredentials) extends ModeledHeader {
     def renderValue[R <: Rendering](r: R): r.type = r ~~ credentials
     protected def companion = `Proxy-Authorization`
-=======
+  }
+
   object `Raw-Request-URI` extends ModeledCompanion
   case class `Raw-Request-URI`(uri: String) extends ModeledHeader {
     def renderValue[R <: Rendering](r: R): r.type = r ~~ uri
     protected def companion = `Raw-Request-URI`
->>>>>>> e86e93e8
   }
 
   object `Remote-Address` extends ModeledCompanion
