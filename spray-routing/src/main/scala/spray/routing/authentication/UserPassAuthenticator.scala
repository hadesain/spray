/*
 * Copyright (C) 2011-2013 spray.io
 *
 * Licensed under the Apache License, Version 2.0 (the "License");
 * you may not use this file except in compliance with the License.
 * You may obtain a copy of the License at
 *
 * http://www.apache.org/licenses/LICENSE-2.0
 *
 * Unless required by applicable law or agreed to in writing, software
 * distributed under the License is distributed on an "AS IS" BASIS,
 * WITHOUT WARRANTIES OR CONDITIONS OF ANY KIND, either express or implied.
 * See the License for the specific language governing permissions and
 * limitations under the License.
 */

package spray.routing.authentication

import com.typesafe.config.{ ConfigException, Config }
<<<<<<< HEAD
import akka.dispatch.{ ExecutionContext, Promise }
=======
import scala.concurrent.{ Future, ExecutionContext, Promise }
>>>>>>> b7277734
import spray.caching.{ LruCache, Cache }
import spray.util.pimpString_

object UserPassAuthenticator {

  def apply[T](f: UserPassAuthenticator[T]) = f

  /**
   * Creats a UserPassAuthenticator that uses plain-text username/password definitions from a given
   * spray/akka config file section for authentication. The config section should look like this:
   * {{{
   *   spray.routing.users {
   *     username = "password"
   *     ...
   *   }
   * }}}
   */
<<<<<<< HEAD
  def fromConfig[T](config: Config)(createUser: UserPass ⇒ T)(implicit ec: ExecutionContext): UserPassAuthenticator[T] = { userPassOption ⇒
    Promise.successful(
      userPassOption.flatMap { userPass ⇒
        try {
          val pw = config.getString(userPass.user)
          if (pw secure_== userPass.pass) Some(createUser(userPass)) else None
        } catch {
          case _: ConfigException ⇒ None
=======
  def fromConfig[T](config: Config)(createUser: UserPass ⇒ T): UserPassAuthenticator[T] =
    userPassOption ⇒
      Future.successful {
        userPassOption.flatMap { userPass ⇒
          try {
            val pw = config.getString(userPass.user)
            if (pw secure_== userPass.pass) Some(createUser(userPass)) else None
          } catch {
            case _: ConfigException ⇒ None
          }
>>>>>>> b7277734
        }
      }

  /**
   * Creates a wrapper around an UserPassAuthenticator providing authentication lookup caching using the given cache.
   * Note that you need to manually add a dependency to the spray-caching module in order to be able to use this method.
   */
  def cached[T](inner: UserPassAuthenticator[T], cache: Cache[Option[T]] = LruCache[Option[T]]())(implicit ec: ExecutionContext): UserPassAuthenticator[T] =
    userPassOption ⇒
      cache(userPassOption) {
        inner(userPassOption)
      }
}<|MERGE_RESOLUTION|>--- conflicted
+++ resolved
@@ -17,11 +17,7 @@
 package spray.routing.authentication
 
 import com.typesafe.config.{ ConfigException, Config }
-<<<<<<< HEAD
 import akka.dispatch.{ ExecutionContext, Promise }
-=======
-import scala.concurrent.{ Future, ExecutionContext, Promise }
->>>>>>> b7277734
 import spray.caching.{ LruCache, Cache }
 import spray.util.pimpString_
 
@@ -39,19 +35,9 @@
    *   }
    * }}}
    */
-<<<<<<< HEAD
-  def fromConfig[T](config: Config)(createUser: UserPass ⇒ T)(implicit ec: ExecutionContext): UserPassAuthenticator[T] = { userPassOption ⇒
-    Promise.successful(
-      userPassOption.flatMap { userPass ⇒
-        try {
-          val pw = config.getString(userPass.user)
-          if (pw secure_== userPass.pass) Some(createUser(userPass)) else None
-        } catch {
-          case _: ConfigException ⇒ None
-=======
-  def fromConfig[T](config: Config)(createUser: UserPass ⇒ T): UserPassAuthenticator[T] =
+  def fromConfig[T](config: Config)(createUser: UserPass ⇒ T)(implicit ec: ExecutionContext): UserPassAuthenticator[T] =
     userPassOption ⇒
-      Future.successful {
+      Promise.successful {
         userPassOption.flatMap { userPass ⇒
           try {
             val pw = config.getString(userPass.user)
@@ -59,7 +45,6 @@
           } catch {
             case _: ConfigException ⇒ None
           }
->>>>>>> b7277734
         }
       }
 
