/*
 * Copyright © 2011-2013 the spray project <http://spray.io>
 *
 * Licensed under the Apache License, Version 2.0 (the "License");
 * you may not use this file except in compliance with the License.
 * You may obtain a copy of the License at
 *
 * http://www.apache.org/licenses/LICENSE-2.0
 *
 * Unless required by applicable law or agreed to in writing, software
 * distributed under the License is distributed on an "AS IS" BASIS,
 * WITHOUT WARRANTIES OR CONDITIONS OF ANY KIND, either express or implied.
 * See the License for the specific language governing permissions and
 * limitations under the License.
 */

package spray.can.server

import scala.annotation.tailrec
import akka.util.NonFatal
import akka.io.Tcp
import akka.util.ByteString
import spray.can.rendering.ResponsePartRenderingContext
import spray.can.Http
import spray.can.parsing._
import spray.http._
import spray.util._
import spray.io._

private[can] object RequestParsing {

  private val Status100ContinueResponse = Tcp.Write(ByteString("HTTP/1.1 100 Continue\r\n\r\n"))

  def apply(settings: ServerSettings): RawPipelineStage[SslTlsContext] = {
    val rootParser = new HttpRequestPartParser(settings.parserSettings, settings.rawRequestUriHeader)()
    new RawPipelineStage[SslTlsContext] {
      def apply(context: SslTlsContext, commandPL: CPL, eventPL: EPL): Pipelines =
        new Pipelines {
          import context.log
          val https = settings.sslEncryption && context.sslEngine.isDefined
          var parser: Parser =
            rootParser.copyWith { errorInfo ⇒
              if (settings.parserSettings.illegalHeaderWarnings)
                log.warning(errorInfo.withSummaryPrepended("Illegal request header").formatPretty)
            }

          def normalize(req: HttpRequest) = req.withEffectiveUri(https, settings.defaultHostHeader)

          @tailrec def handleParsingResult(result: Result): Unit =
            result match {
              case Result.NeedMoreData(next) ⇒ parser = next // wait for the next packet

<<<<<<< HEAD
          @tailrec def parse(data: ByteString): Unit =
            if (!data.isEmpty) parser.parse(data) match {
              case Result.Ok(part, remainingData, closeAfterResponseCompletion) ⇒
                eventPL {
                  part match {
                    case x: HttpRequest         ⇒ HttpMessageStartEvent(normalize(x), closeAfterResponseCompletion)
                    case x: ChunkedRequestStart ⇒ HttpMessageStartEvent(ChunkedRequestStart(normalize(x.request)), closeAfterResponseCompletion)
                    case x                      ⇒ Http.MessageEvent(x)
                  }
=======
              case Result.Emit(part, closeAfterResponseCompletion, continue) ⇒
                val event = part match {
                  case x: HttpRequest         ⇒ HttpMessageStartEvent(normalize(x), closeAfterResponseCompletion)
                  case x: ChunkedRequestStart ⇒ HttpMessageStartEvent(ChunkedRequestStart(normalize(x.request)), closeAfterResponseCompletion)
                  case x                      ⇒ Http.MessageEvent(x)
>>>>>>> 4d711d8e
                }
                eventPL(event)
                handleParsingResult(continue())

              case Result.Expect100Continue(continue) ⇒
                commandPL(Status100ContinueResponse)
                handleParsingResult(continue())

              case e @ Result.ParsingError(status, info) ⇒ handleError(status, info)

              case Result.IgnoreAllFurtherInput          ⇒
            }

          def handleError(status: StatusCode, info: ErrorInfo): Unit = {
            log.warning("Illegal request, responding with status '{}': {}", status, info.formatPretty)
            val msg = if (settings.verboseErrorMessages) info.formatPretty else info.summary
            commandPL(ResponsePartRenderingContext(HttpResponse(status, msg)))
            commandPL(Http.Close)
            parser = Result.IgnoreAllFurtherInput
          }

          val commandPipeline = commandPL

          val eventPipeline: EPL = {
<<<<<<< HEAD
            case Tcp.Received(data: ByteString) ⇒
              try parse(data)
=======
            case Tcp.Received(data: CompactByteString) ⇒
              try handleParsingResult(parser(data))
>>>>>>> 4d711d8e
              catch {
                case NonFatal(e) ⇒ handleError(StatusCodes.BadRequest, ErrorInfo(e.getMessage.nullAsEmpty))
              }

            case ev ⇒ eventPL(ev)
          }
        }
    }
  }

  ////////////// EVENTS //////////////

  case class HttpMessageStartEvent(messagePart: HttpMessageStart, closeAfterResponseCompletion: Boolean) extends Event
}<|MERGE_RESOLUTION|>--- conflicted
+++ resolved
@@ -50,23 +50,11 @@
             result match {
               case Result.NeedMoreData(next) ⇒ parser = next // wait for the next packet
 
-<<<<<<< HEAD
-          @tailrec def parse(data: ByteString): Unit =
-            if (!data.isEmpty) parser.parse(data) match {
-              case Result.Ok(part, remainingData, closeAfterResponseCompletion) ⇒
-                eventPL {
-                  part match {
-                    case x: HttpRequest         ⇒ HttpMessageStartEvent(normalize(x), closeAfterResponseCompletion)
-                    case x: ChunkedRequestStart ⇒ HttpMessageStartEvent(ChunkedRequestStart(normalize(x.request)), closeAfterResponseCompletion)
-                    case x                      ⇒ Http.MessageEvent(x)
-                  }
-=======
               case Result.Emit(part, closeAfterResponseCompletion, continue) ⇒
                 val event = part match {
                   case x: HttpRequest         ⇒ HttpMessageStartEvent(normalize(x), closeAfterResponseCompletion)
                   case x: ChunkedRequestStart ⇒ HttpMessageStartEvent(ChunkedRequestStart(normalize(x.request)), closeAfterResponseCompletion)
                   case x                      ⇒ Http.MessageEvent(x)
->>>>>>> 4d711d8e
                 }
                 eventPL(event)
                 handleParsingResult(continue())
@@ -91,13 +79,8 @@
           val commandPipeline = commandPL
 
           val eventPipeline: EPL = {
-<<<<<<< HEAD
             case Tcp.Received(data: ByteString) ⇒
-              try parse(data)
-=======
-            case Tcp.Received(data: CompactByteString) ⇒
               try handleParsingResult(parser(data))
->>>>>>> 4d711d8e
               catch {
                 case NonFatal(e) ⇒ handleError(StatusCodes.BadRequest, ErrorInfo(e.getMessage.nullAsEmpty))
               }
