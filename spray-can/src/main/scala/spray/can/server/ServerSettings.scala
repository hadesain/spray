/*
 * Copyright © 2011-2013 the spray project <http://spray.io>
 *
 * Licensed under the Apache License, Version 2.0 (the "License");
 * you may not use this file except in compliance with the License.
 * You may obtain a copy of the License at
 *
 * http://www.apache.org/licenses/LICENSE-2.0
 *
 * Unless required by applicable law or agreed to in writing, software
 * distributed under the License is distributed on an "AS IS" BASIS,
 * WITHOUT WARRANTIES OR CONDITIONS OF ANY KIND, either express or implied.
 * See the License for the specific language governing permissions and
 * limitations under the License.
 */

package spray.can.server

import com.typesafe.config.Config
import akka.util.Duration
import spray.can.parsing.ParserSettings
import spray.http.parser.HttpParser
import spray.http.HttpHeaders._
import spray.util._

case class BackpressureSettings(noAckRate: Int, readingLowWatermark: Int)

case class ServerSettings(
    serverHeader: String,
    sslEncryption: Boolean,
    pipeliningLimit: Int,
    timeouts: ServerSettings.Timeouts,
    reapingCycle: Duration,
    statsSupport: Boolean,
    remoteAddressHeader: Boolean,
    rawRequestUriHeader: Boolean,
    transparentHeadRequests: Boolean,
    timeoutHandler: String,
    chunklessStreaming: Boolean,
    verboseErrorMessages: Boolean,
    requestChunkAggregationLimit: Int,
    responseHeaderSizeHint: Int,
    defaultHostHeader: Host,
    backpressureSettings: Option[BackpressureSettings],
    parserSettings: ParserSettings) {

  requirePositive(reapingCycle)
  require(0 <= pipeliningLimit && pipeliningLimit <= 128, "pipelining-limit must be >= 0 and <= 128")
  require(0 <= requestChunkAggregationLimit && requestChunkAggregationLimit <= Int.MaxValue,
    "request-chunk-aggregation-limit must be >= 0 and <= Int.MaxValue")
  require(0 <= responseHeaderSizeHint && responseHeaderSizeHint <= Int.MaxValue,
    "response-size-hint must be >= 0 and <= Int.MaxValue")
}

object ServerSettings extends SettingsCompanion[ServerSettings]("spray.can.server") {
<<<<<<< HEAD
  def fromSubConfig(c: Config) = new ServerSettings(
=======
  case class Timeouts(idleTimeout: Duration,
                      requestTimeout: Duration,
                      timeoutTimeout: Duration,
                      bindTimeout: Duration,
                      unbindTimeout: Duration,
                      registrationTimeout: Duration) {
    requirePositive(idleTimeout)
    requirePositive(requestTimeout)
    requirePositive(timeoutTimeout)
    requirePositive(bindTimeout)
    requirePositive(unbindTimeout)
    requirePositive(registrationTimeout)
    require(!requestTimeout.isFinite || idleTimeout > requestTimeout,
      "idle-timeout must be > request-timeout (if the latter is not 'infinite')")
  }
  implicit def timeoutsShortcut(s: ServerSettings): Timeouts = s.timeouts

  def fromSubConfig(c: Config) = apply(
>>>>>>> ac77fee6
    c getString "server-header",
    c getBoolean "ssl-encryption",
    c.getString("pipelining-limit") match { case "disabled" ⇒ 0; case _ ⇒ c getInt "pipelining-limit" },
    Timeouts(
      c getDuration "idle-timeout",
      c getDuration "request-timeout",
      c getDuration "timeout-timeout",
      c getDuration "bind-timeout",
      c getDuration "unbind-timeout",
      c getDuration "registration-timeout"),
    c getDuration "reaping-cycle",
    c getBoolean "stats-support",
    c getBoolean "remote-address-header",
    c getBoolean "raw-request-uri-header",
    c getBoolean "transparent-head-requests",
    c getString "timeout-handler",
    c getBoolean "chunkless-streaming",
    c getBoolean "verbose-error-messages",
    c getBytes "request-chunk-aggregation-limit" toInt,
    c getBytes "response-header-size-hint" toInt,
    defaultHostHeader =
      HttpParser.parseHeader(RawHeader("Host", c getString "default-host-header")) match {
        case Right(x: Host) ⇒ x
        case Left(error)    ⇒ sys.error(error.withSummary("Configured `default-host-header` is illegal").formatPretty)
        case Right(_)       ⇒ throw new IllegalStateException
      },
    backpressureSettings =
      if (c.getBoolean("automatic-back-pressure-handling"))
        Some(BackpressureSettings(
        c getInt "back-pressure.noack-rate",
        c getPossiblyInfiniteInt "back-pressure.reading-low-watermark"))
      else None,
    ParserSettings fromSubConfig c.getConfig("parsing"))
}<|MERGE_RESOLUTION|>--- conflicted
+++ resolved
@@ -53,9 +53,6 @@
 }
 
 object ServerSettings extends SettingsCompanion[ServerSettings]("spray.can.server") {
-<<<<<<< HEAD
-  def fromSubConfig(c: Config) = new ServerSettings(
-=======
   case class Timeouts(idleTimeout: Duration,
                       requestTimeout: Duration,
                       timeoutTimeout: Duration,
@@ -73,8 +70,7 @@
   }
   implicit def timeoutsShortcut(s: ServerSettings): Timeouts = s.timeouts
 
-  def fromSubConfig(c: Config) = apply(
->>>>>>> ac77fee6
+  def fromSubConfig(c: Config) = new ServerSettings(
     c getString "server-header",
     c getBoolean "ssl-encryption",
     c.getString("pipelining-limit") match { case "disabled" ⇒ 0; case _ ⇒ c getInt "pipelining-limit" },
