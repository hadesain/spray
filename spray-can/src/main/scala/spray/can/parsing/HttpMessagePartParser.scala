/*
 * Copyright © 2011-2013 the spray project <http://spray.io>
 *
 * Licensed under the Apache License, Version 2.0 (the "License");
 * you may not use this file except in compliance with the License.
 * You may obtain a copy of the License at
 *
 * http://www.apache.org/licenses/LICENSE-2.0
 *
 * Unless required by applicable law or agreed to in writing, software
 * distributed under the License is distributed on an "AS IS" BASIS,
 * WITHOUT WARRANTIES OR CONDITIONS OF ANY KIND, either express or implied.
 * See the License for the specific language governing permissions and
 * limitations under the License.
 */

package spray.can.parsing

import scala.annotation.tailrec
import akka.util.ByteString
import spray.http._
import StatusCodes._
import HttpHeaders._
import HttpProtocols._
import CharUtils._

<<<<<<< HEAD
private[parsing] abstract class HttpMessagePartParser[Part <: HttpMessagePart](val settings: ParserSettings,
                                                                               val headerParser: HttpHeaderParser) extends Parser[Part] {
  var parse: ByteString ⇒ Result[Part] = this
  var protocol: HttpProtocol = `HTTP/1.1`

  def apply(input: ByteString): Result[Part] = parseMessageSafe(input)

  def parseMessageSafe(input: ByteString): Result[Part] =
    try parseMessage(input)
=======
private[parsing] abstract class HttpMessagePartParser(val settings: ParserSettings,
                                                      val headerParser: HttpHeaderParser) extends Parser {
  protected var protocol: HttpProtocol = `HTTP/1.1`

  def apply(input: CompactByteString): Result = parseMessageSafe(input)

  def parseMessageSafe(input: CompactByteString, offset: Int = 0): Result =
    try parseMessage(input, offset)
>>>>>>> 4d711d8e
    catch {
      case NotEnoughDataException ⇒ needMoreData(input, offset)(parseMessageSafe)
      case e: ParsingException    ⇒ fail(e.status, e.info)
    }

<<<<<<< HEAD
  def parseMessage(input: ByteString): Result[Part]

  def parseProtocol(input: ByteString, cursor: Int = 0): Int = {
=======
  def parseMessage(input: CompactByteString, offset: Int): Result

  def parseProtocol(input: CompactByteString, cursor: Int): Int = {
>>>>>>> 4d711d8e
    def c(ix: Int) = byteChar(input, cursor + ix)
    if (c(0) == 'H' && c(1) == 'T' && c(2) == 'T' && c(3) == 'P' && c(4) == '/' && c(5) == '1' && c(6) == '.') {
      protocol = c(7) match {
        case '0' ⇒ `HTTP/1.0`
        case '1' ⇒ `HTTP/1.1`
        case _   ⇒ badProtocol
      }
      cursor + 8
    } else badProtocol
  }

  def badProtocol: Nothing

  @tailrec final def parseHeaderLines(input: ByteString, lineStart: Int, headers: List[HttpHeader] = Nil,
                                      headerCount: Int = 0, ch: Option[Connection] = None,
                                      clh: Option[`Content-Length`] = None, cth: Option[`Content-Type`] = None,
                                      teh: Option[`Transfer-Encoding`] = None, e100: Boolean = false,
                                      hh: Boolean = false): Result = {
    var lineEnd = 0
    val result: Result =
      try {
        lineEnd = headerParser.parseHeaderLine(input, lineStart)()
        null
      } catch {
        case NotEnoughDataException ⇒
          needMoreData(input, lineStart)(parseHeaderLinesAux(_, _, headers, headerCount, ch, clh, cth, teh, e100, hh))
        case e: ParsingException ⇒ fail(e.status, e.info)
      }
    if (result != null) result
    else headerParser.resultHeader match {
      case HttpHeaderParser.EmptyHeader ⇒
        val close = HttpMessage.connectionCloseExpected(protocol, ch)
        val next = parseEntity(headers, input, lineEnd, clh, cth, teh, hh, close)
        if (e100) Result.Expect100Continue(() ⇒ next) else next

      case h: Connection ⇒
        parseHeaderLines(input, lineEnd, h :: headers, headerCount + 1, Some(h), clh, cth, teh, e100, hh)

      case h: `Content-Length` ⇒
        if (clh.isEmpty) parseHeaderLines(input, lineEnd, h :: headers, headerCount + 1, ch, Some(h), cth, teh, e100, hh)
        else fail("HTTP message must not contain more than one Content-Length header")

      case h: `Content-Type` ⇒
        if (cth.isEmpty) parseHeaderLines(input, lineEnd, h :: headers, headerCount + 1, ch, clh, Some(h), teh, e100, hh)
        else fail("HTTP message must not contain more than one Content-Type header")

      case h: `Transfer-Encoding` ⇒
        parseHeaderLines(input, lineEnd, h :: headers, headerCount + 1, ch, clh, cth, Some(h), e100, hh)

      case h: Expect ⇒
        if (h.has100continue) parseHeaderLines(input, lineEnd, h :: headers, headerCount + 1, ch, clh, cth, teh, e100 = true, hh)
        else fail(ExpectationFailed, "Expectation '" + h + "' is not supported by this server")

      case h if headerCount < settings.maxHeaderCount ⇒
        parseHeaderLines(input, lineEnd, h :: headers, headerCount + 1, ch, clh, cth, teh, e100, hh || h.isInstanceOf[Host])

      case _ ⇒ fail("HTTP message contains more than the configured limit of " + settings.maxHeaderCount + " headers")
    }
  }

<<<<<<< HEAD
  def parseHeaderLinesAux(input: ByteString, lineStart: Int, headers: List[HttpHeader], headerCount: Int,
=======
  // work-around for compiler bug complaining about non-tail-recursion if we inline this method
  def parseHeaderLinesAux(input: CompactByteString, lineStart: Int, headers: List[HttpHeader], headerCount: Int,
>>>>>>> 4d711d8e
                          ch: Option[Connection], clh: Option[`Content-Length`], cth: Option[`Content-Type`],
                          teh: Option[`Transfer-Encoding`], e100: Boolean, hh: Boolean): Result =
    parseHeaderLines(input, lineStart, headers, headerCount, ch, clh, cth, teh, e100, hh)

  def parseEntity(headers: List[HttpHeader], input: ByteString, bodyStart: Int, clh: Option[`Content-Length`],
                  cth: Option[`Content-Type`], teh: Option[`Transfer-Encoding`], hostHeaderPresent: Boolean,
                  closeAfterResponseCompletion: Boolean): Result

  def parseFixedLengthBody(headers: List[HttpHeader], input: ByteString, bodyStart: Int, length: Long,
                           cth: Option[`Content-Type`], closeAfterResponseCompletion: Boolean): Result =
    if (length >= settings.autoChunkingThreshold) {
<<<<<<< HEAD
      parse = parseAutoChunk(length, closeAfterResponseCompletion)
      val part = chunkStartMessage(headers)
      Result.Ok(part, drop(input, bodyStart), closeAfterResponseCompletion)
    } else if (length > Int.MaxValue) fail("Content-Length > Int.MaxSize not supported for non-(auto)-chunked requests")
    else if (bodyStart.toLong + length <= input.length) {
      val intLength = length.toInt
      parse = this
      val part = message(headers, entity(cth, input.slice(bodyStart, bodyStart + intLength)))
      Result.Ok(part, drop(input, bodyStart + intLength), closeAfterResponseCompletion)
    } else {
      parse = more ⇒ parseFixedLengthBody(headers, input ++ more, bodyStart, length, cth, closeAfterResponseCompletion)
      Result.NeedMoreData
    }

  def parseChunk(closeAfterResponseCompletion: Boolean)(input: ByteString): Result[Part] = {
=======
      emit(chunkStartMessage(headers), closeAfterResponseCompletion) {
        parseBodyWithAutoChunking(input, bodyStart, length, closeAfterResponseCompletion)
      }
    } else if (length > Int.MaxValue) {
      fail("Content-Length > Int.MaxSize not supported for non-(auto)-chunked requests")
    } else if (bodyStart.toLong + length <= input.length) {
      val offset = bodyStart + length.toInt
      val msg = message(headers, entity(cth, input.slice(bodyStart, offset)))
      emit(msg, closeAfterResponseCompletion) {
        if (input.isCompact) parseMessageSafe(input.compact, offset)
        else parseMessageSafe(input.drop(offset).compact)
      }
    } else needMoreData(input, bodyStart)(parseFixedLengthBody(headers, _, _, length, cth, closeAfterResponseCompletion))

  def parseChunk(input: CompactByteString, offset: Int, closeAfterResponseCompletion: Boolean): Result = {
>>>>>>> 4d711d8e
    @tailrec def parseTrailer(extension: String, lineStart: Int, headers: List[HttpHeader] = Nil,
                              headerCount: Int = 0): Result = {
      val lineEnd = headerParser.parseHeaderLine(input, lineStart)()
      headerParser.resultHeader match {
        case HttpHeaderParser.EmptyHeader ⇒
          emit(ChunkedMessageEnd(extension, headers), closeAfterResponseCompletion) { parseMessageSafe(input, lineEnd) }
        case header if headerCount < settings.maxHeaderCount ⇒
          parseTrailer(extension, lineEnd, header :: headers, headerCount + 1)
        case _ ⇒ fail("Chunk trailer contains more than the configured limit of " + settings.maxHeaderCount + " headers")
      }
    }

    def parseChunkBody(chunkSize: Int, extension: String, cursor: Int): Result =
      if (chunkSize > 0) {
        val chunkBodyEnd = cursor + chunkSize
        def result(terminatorLen: Int) = {
          val chunk = MessageChunk(HttpData(input.slice(cursor, chunkBodyEnd)), extension)
          emit(chunk, closeAfterResponseCompletion) {
            parseChunk(input, chunkBodyEnd + terminatorLen, closeAfterResponseCompletion)
          }
        }
        byteChar(input, chunkBodyEnd) match {
          case '\r' if byteChar(input, chunkBodyEnd + 1) == '\n' ⇒ result(2)
          case '\n' ⇒ result(1)
          case x ⇒ fail("Illegal chunk termination")
        }
      } else parseTrailer(extension, cursor)

    @tailrec def parseChunkExtensions(chunkSize: Int, cursor: Int)(startIx: Int = cursor): Result =
      if (cursor - startIx <= settings.maxChunkExtLength) {
        def extension = asciiString(input, startIx, cursor)
        byteChar(input, cursor) match {
          case '\r' if byteChar(input, cursor + 1) == '\n' ⇒ parseChunkBody(chunkSize, extension, cursor + 2)
          case '\n' ⇒ parseChunkBody(chunkSize, extension, cursor + 1)
          case _ ⇒ parseChunkExtensions(chunkSize, cursor + 1)(startIx)
        }
      } else fail("HTTP chunk extension length exceeds configured limit of " + settings.maxChunkExtLength + " characters")

    @tailrec def parseSize(cursor: Int = offset, size: Long = 0): Result =
      if (size <= settings.maxChunkSize) {
        byteChar(input, cursor) match {
          case c if isHexDigit(c) ⇒ parseSize(cursor + 1, size * 16 + hexValue(c))
<<<<<<< HEAD
          case ';' if cursor > 0 ⇒ parseChunkExtensions(size.toInt, cursor + 1)()
          case '\r' if cursor > 0 && byteChar(input, cursor + 1) == '\n' ⇒ parseChunkBody(size.toInt, "", cursor + 2)
          case c ⇒ fail("Illegal character '" + escape(c) + "' in chunk start")
=======
          case ';' if cursor > offset ⇒ parseChunkExtensions(size.toInt, cursor + 1)()
          case '\r' if cursor > offset && byteChar(input, cursor + 1) == '\n' ⇒ parseChunkBody(size.toInt, "", cursor + 2)
          case c ⇒ fail(s"Illegal character '${escape(c)}' in chunk start")
>>>>>>> 4d711d8e
        }
      } else fail("HTTP chunk size exceeds the configured limit of " + settings.maxChunkSize + " bytes")

    try parseSize()
    catch {
      case NotEnoughDataException ⇒ needMoreData(input, offset)(parseChunk(_, _, closeAfterResponseCompletion))
      case e: ParsingException    ⇒ fail(e.status, e.info)
    }
  }

<<<<<<< HEAD
  def parseAutoChunk(remainingBytes: Long, closeAfterResponseCompletion: Boolean)(input: ByteString): Result[Part] = {

    def finishAutoChunking(input: ByteString): Result[Part] = {
      parse = this
      Result.Ok(ChunkedMessageEnd.asInstanceOf[Part], input.drop(1).compact, closeAfterResponseCompletion)
    }

    val consumed = math.min(remainingBytes, input.size).toInt // safe conversion because input.size returns an Int
    val chunk = MessageChunk(HttpData(input.take(consumed)))

    val remaining =
      consumed match {
        case `remainingBytes` ⇒ // last chunk
          parse = finishAutoChunking

          // we synthesize a single byte to keep parsing going after having delivered the last chunk
          // this is necessary because for the last byte of an entity both the last chunk and the
          // ChunkedMessageEnd must be delivered
          // The pseudo-input will be stripped off in `finishAutoChunking` above
          (ByteString(0) ++ input.drop(consumed)).compact
        case x ⇒
          parse = parseAutoChunk(remainingBytes - x, closeAfterResponseCompletion)

          drop(input, consumed)
=======
  def parseBodyWithAutoChunking(input: ByteString, offset: Int, remainingBytes: Long,
                                closeAfterResponseCompletion: Boolean): Result = {
    require(remainingBytes > 0)
    val chunkSize = math.min(remainingBytes, input.size - offset).toInt // safe conversion because input.size returns an Int
    if (chunkSize > 0) {
      val chunkEnd = offset + chunkSize
      val chunk = MessageChunk(HttpData(input.slice(offset, chunkEnd)))
      emit(chunk, closeAfterResponseCompletion) {
        if (chunkSize == remainingBytes) // last chunk
          emit(ChunkedMessageEnd, closeAfterResponseCompletion) {
            if (input.isCompact) parseMessageSafe(input.compact, chunkEnd)
            else parseMessageSafe(input.drop(chunkEnd).compact)
          }
        else parseBodyWithAutoChunking(input, chunkEnd, remainingBytes - chunkSize, closeAfterResponseCompletion)
>>>>>>> 4d711d8e
      }
    } else needMoreData(input, offset)(parseBodyWithAutoChunking(_, _, remainingBytes, closeAfterResponseCompletion))
  }

  def entity(cth: Option[`Content-Type`], body: ByteString): HttpEntity = {
    val contentType = cth match {
      case Some(x) ⇒ x.contentType
      case None    ⇒ ContentTypes.`application/octet-stream`
    }
    HttpEntity(contentType, HttpData(body))
  }

<<<<<<< HEAD
  def closeAfterResponseCompletion(connectionHeader: Option[Connection]) =
    protocol match {
      case `HTTP/1.1` ⇒ connectionHeader.isDefined && connectionHeader.get.hasClose
      case `HTTP/1.0` ⇒ connectionHeader.isEmpty || !connectionHeader.get.hasKeepAlive
    }

  def message(headers: List[HttpHeader], entity: HttpEntity): Part
  def chunkStartMessage(headers: List[HttpHeader]): Part with HttpMessageStart

  def drop(input: ByteString, n: Int): ByteString =
    if (input.length == n) ByteString.empty else input.drop(n).compact
=======
  def drop(input: ByteString, n: Int): CompactByteString =
    if (input.length == n) CompactByteString.empty else input.drop(n).compact
>>>>>>> 4d711d8e

  def needMoreData(input: CompactByteString, offset: Int)(next: (CompactByteString, Int) ⇒ Result): Result =
    if (offset == input.length) Result.NeedMoreData(next(_, 0))
    else Result.NeedMoreData(more ⇒ next((input ++ more).compact, offset))

  def needMoreData(input: ByteString, offset: Int)(next: (ByteString, Int) ⇒ Result): Result =
    if (offset == input.length) Result.NeedMoreData(next(_, 0))
    else Result.NeedMoreData(more ⇒ next(input ++ more, offset))

  def emit(part: HttpMessagePart, closeAfterResponseCompletion: Boolean)(continue: ⇒ Result) =
    Result.Emit(part, closeAfterResponseCompletion, () ⇒ continue)

  def fail(summary: String): Result = fail(summary, "")
  def fail(summary: String, detail: String): Result = fail(StatusCodes.BadRequest, summary, detail)
  def fail(status: StatusCode): Result = fail(status, status.defaultMessage)
  def fail(status: StatusCode, summary: String, detail: String = ""): Result = fail(status, ErrorInfo(summary, detail))
  def fail(status: StatusCode, info: ErrorInfo) = Result.ParsingError(status, info)

  def message(headers: List[HttpHeader], entity: HttpEntity): HttpMessagePart
  def chunkStartMessage(headers: List[HttpHeader]): HttpMessageStart
}<|MERGE_RESOLUTION|>--- conflicted
+++ resolved
@@ -24,40 +24,22 @@
 import HttpProtocols._
 import CharUtils._
 
-<<<<<<< HEAD
-private[parsing] abstract class HttpMessagePartParser[Part <: HttpMessagePart](val settings: ParserSettings,
-                                                                               val headerParser: HttpHeaderParser) extends Parser[Part] {
-  var parse: ByteString ⇒ Result[Part] = this
-  var protocol: HttpProtocol = `HTTP/1.1`
-
-  def apply(input: ByteString): Result[Part] = parseMessageSafe(input)
-
-  def parseMessageSafe(input: ByteString): Result[Part] =
-    try parseMessage(input)
-=======
 private[parsing] abstract class HttpMessagePartParser(val settings: ParserSettings,
                                                       val headerParser: HttpHeaderParser) extends Parser {
   protected var protocol: HttpProtocol = `HTTP/1.1`
 
-  def apply(input: CompactByteString): Result = parseMessageSafe(input)
-
-  def parseMessageSafe(input: CompactByteString, offset: Int = 0): Result =
+  def apply(input: ByteString): Result = parseMessageSafe(input)
+
+  def parseMessageSafe(input: ByteString, offset: Int = 0): Result =
     try parseMessage(input, offset)
->>>>>>> 4d711d8e
     catch {
       case NotEnoughDataException ⇒ needMoreData(input, offset)(parseMessageSafe)
       case e: ParsingException    ⇒ fail(e.status, e.info)
     }
 
-<<<<<<< HEAD
-  def parseMessage(input: ByteString): Result[Part]
-
-  def parseProtocol(input: ByteString, cursor: Int = 0): Int = {
-=======
-  def parseMessage(input: CompactByteString, offset: Int): Result
-
-  def parseProtocol(input: CompactByteString, cursor: Int): Int = {
->>>>>>> 4d711d8e
+  def parseMessage(input: ByteString, offset: Int): Result
+
+  def parseProtocol(input: ByteString, cursor: Int): Int = {
     def c(ix: Int) = byteChar(input, cursor + ix)
     if (c(0) == 'H' && c(1) == 'T' && c(2) == 'T' && c(3) == 'P' && c(4) == '/' && c(5) == '1' && c(6) == '.') {
       protocol = c(7) match {
@@ -118,12 +100,8 @@
     }
   }
 
-<<<<<<< HEAD
+  // work-around for compiler bug complaining about non-tail-recursion if we inline this method
   def parseHeaderLinesAux(input: ByteString, lineStart: Int, headers: List[HttpHeader], headerCount: Int,
-=======
-  // work-around for compiler bug complaining about non-tail-recursion if we inline this method
-  def parseHeaderLinesAux(input: CompactByteString, lineStart: Int, headers: List[HttpHeader], headerCount: Int,
->>>>>>> 4d711d8e
                           ch: Option[Connection], clh: Option[`Content-Length`], cth: Option[`Content-Type`],
                           teh: Option[`Transfer-Encoding`], e100: Boolean, hh: Boolean): Result =
     parseHeaderLines(input, lineStart, headers, headerCount, ch, clh, cth, teh, e100, hh)
@@ -135,23 +113,6 @@
   def parseFixedLengthBody(headers: List[HttpHeader], input: ByteString, bodyStart: Int, length: Long,
                            cth: Option[`Content-Type`], closeAfterResponseCompletion: Boolean): Result =
     if (length >= settings.autoChunkingThreshold) {
-<<<<<<< HEAD
-      parse = parseAutoChunk(length, closeAfterResponseCompletion)
-      val part = chunkStartMessage(headers)
-      Result.Ok(part, drop(input, bodyStart), closeAfterResponseCompletion)
-    } else if (length > Int.MaxValue) fail("Content-Length > Int.MaxSize not supported for non-(auto)-chunked requests")
-    else if (bodyStart.toLong + length <= input.length) {
-      val intLength = length.toInt
-      parse = this
-      val part = message(headers, entity(cth, input.slice(bodyStart, bodyStart + intLength)))
-      Result.Ok(part, drop(input, bodyStart + intLength), closeAfterResponseCompletion)
-    } else {
-      parse = more ⇒ parseFixedLengthBody(headers, input ++ more, bodyStart, length, cth, closeAfterResponseCompletion)
-      Result.NeedMoreData
-    }
-
-  def parseChunk(closeAfterResponseCompletion: Boolean)(input: ByteString): Result[Part] = {
-=======
       emit(chunkStartMessage(headers), closeAfterResponseCompletion) {
         parseBodyWithAutoChunking(input, bodyStart, length, closeAfterResponseCompletion)
       }
@@ -161,13 +122,11 @@
       val offset = bodyStart + length.toInt
       val msg = message(headers, entity(cth, input.slice(bodyStart, offset)))
       emit(msg, closeAfterResponseCompletion) {
-        if (input.isCompact) parseMessageSafe(input.compact, offset)
-        else parseMessageSafe(input.drop(offset).compact)
+        parseMessageSafe(input.drop(offset))
       }
     } else needMoreData(input, bodyStart)(parseFixedLengthBody(headers, _, _, length, cth, closeAfterResponseCompletion))
 
-  def parseChunk(input: CompactByteString, offset: Int, closeAfterResponseCompletion: Boolean): Result = {
->>>>>>> 4d711d8e
+  def parseChunk(input: ByteString, offset: Int, closeAfterResponseCompletion: Boolean): Result = {
     @tailrec def parseTrailer(extension: String, lineStart: Int, headers: List[HttpHeader] = Nil,
                               headerCount: Int = 0): Result = {
       val lineEnd = headerParser.parseHeaderLine(input, lineStart)()
@@ -210,15 +169,9 @@
       if (size <= settings.maxChunkSize) {
         byteChar(input, cursor) match {
           case c if isHexDigit(c) ⇒ parseSize(cursor + 1, size * 16 + hexValue(c))
-<<<<<<< HEAD
-          case ';' if cursor > 0 ⇒ parseChunkExtensions(size.toInt, cursor + 1)()
-          case '\r' if cursor > 0 && byteChar(input, cursor + 1) == '\n' ⇒ parseChunkBody(size.toInt, "", cursor + 2)
-          case c ⇒ fail("Illegal character '" + escape(c) + "' in chunk start")
-=======
           case ';' if cursor > offset ⇒ parseChunkExtensions(size.toInt, cursor + 1)()
           case '\r' if cursor > offset && byteChar(input, cursor + 1) == '\n' ⇒ parseChunkBody(size.toInt, "", cursor + 2)
-          case c ⇒ fail(s"Illegal character '${escape(c)}' in chunk start")
->>>>>>> 4d711d8e
+          case c ⇒ fail("Illegal character '" + escape(c) + "' in chunk start")
         }
       } else fail("HTTP chunk size exceeds the configured limit of " + settings.maxChunkSize + " bytes")
 
@@ -229,32 +182,6 @@
     }
   }
 
-<<<<<<< HEAD
-  def parseAutoChunk(remainingBytes: Long, closeAfterResponseCompletion: Boolean)(input: ByteString): Result[Part] = {
-
-    def finishAutoChunking(input: ByteString): Result[Part] = {
-      parse = this
-      Result.Ok(ChunkedMessageEnd.asInstanceOf[Part], input.drop(1).compact, closeAfterResponseCompletion)
-    }
-
-    val consumed = math.min(remainingBytes, input.size).toInt // safe conversion because input.size returns an Int
-    val chunk = MessageChunk(HttpData(input.take(consumed)))
-
-    val remaining =
-      consumed match {
-        case `remainingBytes` ⇒ // last chunk
-          parse = finishAutoChunking
-
-          // we synthesize a single byte to keep parsing going after having delivered the last chunk
-          // this is necessary because for the last byte of an entity both the last chunk and the
-          // ChunkedMessageEnd must be delivered
-          // The pseudo-input will be stripped off in `finishAutoChunking` above
-          (ByteString(0) ++ input.drop(consumed)).compact
-        case x ⇒
-          parse = parseAutoChunk(remainingBytes - x, closeAfterResponseCompletion)
-
-          drop(input, consumed)
-=======
   def parseBodyWithAutoChunking(input: ByteString, offset: Int, remainingBytes: Long,
                                 closeAfterResponseCompletion: Boolean): Result = {
     require(remainingBytes > 0)
@@ -265,11 +192,9 @@
       emit(chunk, closeAfterResponseCompletion) {
         if (chunkSize == remainingBytes) // last chunk
           emit(ChunkedMessageEnd, closeAfterResponseCompletion) {
-            if (input.isCompact) parseMessageSafe(input.compact, chunkEnd)
-            else parseMessageSafe(input.drop(chunkEnd).compact)
+            parseMessageSafe(input.drop(chunkEnd).compact)
           }
         else parseBodyWithAutoChunking(input, chunkEnd, remainingBytes - chunkSize, closeAfterResponseCompletion)
->>>>>>> 4d711d8e
       }
     } else needMoreData(input, offset)(parseBodyWithAutoChunking(_, _, remainingBytes, closeAfterResponseCompletion))
   }
@@ -282,26 +207,8 @@
     HttpEntity(contentType, HttpData(body))
   }
 
-<<<<<<< HEAD
-  def closeAfterResponseCompletion(connectionHeader: Option[Connection]) =
-    protocol match {
-      case `HTTP/1.1` ⇒ connectionHeader.isDefined && connectionHeader.get.hasClose
-      case `HTTP/1.0` ⇒ connectionHeader.isEmpty || !connectionHeader.get.hasKeepAlive
-    }
-
-  def message(headers: List[HttpHeader], entity: HttpEntity): Part
-  def chunkStartMessage(headers: List[HttpHeader]): Part with HttpMessageStart
-
   def drop(input: ByteString, n: Int): ByteString =
     if (input.length == n) ByteString.empty else input.drop(n).compact
-=======
-  def drop(input: ByteString, n: Int): CompactByteString =
-    if (input.length == n) CompactByteString.empty else input.drop(n).compact
->>>>>>> 4d711d8e
-
-  def needMoreData(input: CompactByteString, offset: Int)(next: (CompactByteString, Int) ⇒ Result): Result =
-    if (offset == input.length) Result.NeedMoreData(next(_, 0))
-    else Result.NeedMoreData(more ⇒ next((input ++ more).compact, offset))
 
   def needMoreData(input: ByteString, offset: Int)(next: (ByteString, Int) ⇒ Result): Result =
     if (offset == input.length) Result.NeedMoreData(next(_, 0))
