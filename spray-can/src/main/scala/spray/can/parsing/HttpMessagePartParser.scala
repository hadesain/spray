/*
 * Copyright © 2011-2013 the spray project <http://spray.io>
 *
 * Licensed under the Apache License, Version 2.0 (the "License");
 * you may not use this file except in compliance with the License.
 * You may obtain a copy of the License at
 *
 * http://www.apache.org/licenses/LICENSE-2.0
 *
 * Unless required by applicable law or agreed to in writing, software
 * distributed under the License is distributed on an "AS IS" BASIS,
 * WITHOUT WARRANTIES OR CONDITIONS OF ANY KIND, either express or implied.
 * See the License for the specific language governing permissions and
 * limitations under the License.
 */

package spray.can.parsing

import scala.annotation.tailrec
import akka.util.ByteString
import spray.http._
import StatusCodes._
import HttpHeaders._
import HttpProtocols._
import CharUtils._

private[parsing] abstract class HttpMessagePartParser[Part <: HttpMessagePart](val settings: ParserSettings,
                                                                               val headerParser: HttpHeaderParser) extends Parser[Part] {
  var parse: ByteString ⇒ Result[Part] = this
  var protocol: HttpProtocol = `HTTP/1.1`

  def apply(input: ByteString): Result[Part] = parseMessageSafe(input)

  def parseMessageSafe(input: ByteString): Result[Part] =
    try parseMessage(input)
    catch {
      case NotEnoughDataException ⇒
        parse = { more ⇒ parseMessageSafe((input ++ more).compact) }
        Result.NeedMoreData

      case e: ParsingException ⇒ fail(e.status, e.info)
    }

  def parseMessage(input: ByteString): Result[Part]

  def parseProtocol(input: ByteString, cursor: Int = 0): Int = {
    def c(ix: Int) = byteChar(input, cursor + ix)
    if (c(0) == 'H' && c(1) == 'T' && c(2) == 'T' && c(3) == 'P' && c(4) == '/' && c(5) == '1' && c(6) == '.') {
      protocol = c(7) match {
        case '0' ⇒ `HTTP/1.0`
        case '1' ⇒ `HTTP/1.1`
        case _   ⇒ badProtocol
      }
      cursor + 8
    } else badProtocol
  }

  def badProtocol: Nothing

  @tailrec final def parseHeaderLines(input: ByteString, lineStart: Int, headers: List[HttpHeader] = Nil,
                                      headerCount: Int = 0, ch: Option[Connection] = None,
                                      clh: Option[`Content-Length`] = None, cth: Option[`Content-Type`] = None,
                                      teh: Option[`Transfer-Encoding`] = None, e100: Boolean = false,
                                      hh: Boolean = false): Result[Part] = {
    var lineEnd = 0
    val result =
      try {
        lineEnd = headerParser.parseHeaderLine(input, lineStart)()
        null
      } catch {
        case NotEnoughDataException ⇒
          parse = { more ⇒ parseHeaderLinesAux((input ++ more).compact, lineStart, headers, headerCount, ch, clh, cth, teh, e100, hh) }
          Result.NeedMoreData

        case e: ParsingException ⇒ fail(e.status, e.info)
      }
    if (result != null) result
    else headerParser.resultHeader match {
      case HttpHeaderParser.EmptyHeader ⇒
        val close = closeAfterResponseCompletion(ch)
        if (e100) {
          parse = parseEntity(headers, _, 0, clh, cth, teh, hh, close)
          Result.Expect100Continue(drop(input, lineEnd))
        } else parseEntity(headers, input, lineEnd, clh, cth, teh, hh, close)

      case h: Connection ⇒
        parseHeaderLines(input, lineEnd, h :: headers, headerCount + 1, Some(h), clh, cth, teh, e100, hh)

      case h: `Content-Length` ⇒
        if (clh.isEmpty) parseHeaderLines(input, lineEnd, h :: headers, headerCount + 1, ch, Some(h), cth, teh, e100, hh)
        else fail("HTTP message must not contain more than one Content-Length header")

      case h: `Content-Type` ⇒
        if (cth.isEmpty) parseHeaderLines(input, lineEnd, h :: headers, headerCount + 1, ch, clh, Some(h), teh, e100, hh)
        else fail("HTTP message must not contain more than one Content-Type header")

      case h: `Transfer-Encoding` ⇒
        parseHeaderLines(input, lineEnd, h :: headers, headerCount + 1, ch, clh, cth, Some(h), e100, hh)

      case h: Expect ⇒
        if (h.has100continue) parseHeaderLines(input, lineEnd, h :: headers, headerCount + 1, ch, clh, cth, teh, e100 = true, hh)
        else fail(ExpectationFailed, "Expectation '" + h + "' is not supported by this server")

      case h if headerCount < settings.maxHeaderCount ⇒
        parseHeaderLines(input, lineEnd, h :: headers, headerCount + 1, ch, clh, cth, teh, e100, hh || h.isInstanceOf[Host])

      case _ ⇒ fail("HTTP message contains more than the configured limit of " + settings.maxHeaderCount + " headers")
    }
  }

  def parseHeaderLinesAux(input: ByteString, lineStart: Int, headers: List[HttpHeader], headerCount: Int,
                          ch: Option[Connection], clh: Option[`Content-Length`], cth: Option[`Content-Type`],
                          teh: Option[`Transfer-Encoding`], e100: Boolean, hh: Boolean): Result[Part] =
    parseHeaderLines(input, lineStart, headers, headerCount, ch, clh, cth, teh, e100, hh)

  def parseEntity(headers: List[HttpHeader], input: ByteString, bodyStart: Int, clh: Option[`Content-Length`],
                  cth: Option[`Content-Type`], teh: Option[`Transfer-Encoding`], hostHeaderPresent: Boolean,
                  closeAfterResponseCompletion: Boolean): Result[Part]

  def parseFixedLengthBody(headers: List[HttpHeader], input: ByteString, bodyStart: Int, length: Long,
                           cth: Option[`Content-Type`], closeAfterResponseCompletion: Boolean): Result[Part] =
    if (length >= settings.autoChunkingThreshold) {
      parse = parseAutoChunk(length, closeAfterResponseCompletion)
      val part = chunkStartMessage(headers)
      Result.Ok(part, drop(input, bodyStart), closeAfterResponseCompletion)
    } else if (length > Int.MaxValue) fail(s"Content-Length > Int.MaxSize not supported for non-(auto)-chunked requests")
    else if (bodyStart.toLong + length <= input.length) {
      val intLength = length.toInt
      parse = this
      val part = message(headers, entity(cth, input.slice(bodyStart, bodyStart + intLength)))
      Result.Ok(part, drop(input, bodyStart + intLength), closeAfterResponseCompletion)
    } else {
      parse = more ⇒ parseFixedLengthBody(headers, input ++ more, bodyStart, length, cth, closeAfterResponseCompletion)
      Result.NeedMoreData
    }

  def parseChunk(closeAfterResponseCompletion: Boolean)(input: ByteString): Result[Part] = {
    @tailrec def parseTrailer(extension: String, lineStart: Int, headers: List[HttpHeader] = Nil,
                              headerCount: Int = 0): Result[Part] = {
      val lineEnd = headerParser.parseHeaderLine(input, lineStart)()
      headerParser.resultHeader match {
        case HttpHeaderParser.EmptyHeader ⇒
          parse = this
          Result.Ok(ChunkedMessageEnd(extension, headers).asInstanceOf[Part],
            drop(input, lineEnd), closeAfterResponseCompletion)
        case header if headerCount < settings.maxHeaderCount ⇒
          parseTrailer(extension, lineEnd, header :: headers, headerCount + 1)
        case _ ⇒ fail("Chunk trailer contains more than the configured limit of " + settings.maxHeaderCount + " headers")
      }
    }

    def parseChunkBody(chunkSize: Int, extension: String, cursor: Int): Result[Part] =
      if (chunkSize > 0) {
        val chunkBodyEnd = cursor + chunkSize
        def result(terminatorLen: Int) = {
          parse = parseChunk(closeAfterResponseCompletion)
          val chunk = MessageChunk(HttpData(input.slice(cursor, chunkBodyEnd)), extension)
          Result.Ok(chunk.asInstanceOf[Part], drop(input, chunkBodyEnd + terminatorLen), closeAfterResponseCompletion)
        }
        byteChar(input, chunkBodyEnd) match {
          case '\r' if byteChar(input, chunkBodyEnd + 1) == '\n' ⇒ result(2)
          case '\n' ⇒ result(1)
          case x ⇒ fail("Illegal chunk termination")
        }
      } else parseTrailer(extension, cursor)

    @tailrec def parseChunkExtensions(chunkSize: Int, cursor: Int)(startIx: Int = cursor): Result[Part] =
      if (cursor - startIx <= settings.maxChunkExtLength) {
        def extension = asciiString(input, startIx, cursor)
        byteChar(input, cursor) match {
          case '\r' if byteChar(input, cursor + 1) == '\n' ⇒ parseChunkBody(chunkSize, extension, cursor + 2)
          case '\n' ⇒ parseChunkBody(chunkSize, extension, cursor + 1)
          case _ ⇒ parseChunkExtensions(chunkSize, cursor + 1)(startIx)
        }
      } else fail("HTTP chunk extension length exceeds configured limit of " + settings.maxChunkExtLength + " characters")

    @tailrec def parseSize(cursor: Int = 0, size: Long = 0): Result[Part] =
      if (size <= settings.maxChunkSize) {
        byteChar(input, cursor) match {
          case c if isHexDigit(c) ⇒ parseSize(cursor + 1, size * 16 + hexValue(c))
          case ';' if cursor > 0 ⇒ parseChunkExtensions(size.toInt, cursor + 1)()
          case '\r' if cursor > 0 && byteChar(input, cursor + 1) == '\n' ⇒ parseChunkBody(size.toInt, "", cursor + 2)
          case c ⇒ fail("Illegal character '" + escape(c) + "' in chunk start")
        }
      } else fail("HTTP chunk size exceeds the configured limit of " + settings.maxChunkSize + " bytes")

    try parseSize()
    catch {
      case NotEnoughDataException ⇒
        parse = { more ⇒ parseChunk(closeAfterResponseCompletion)((input ++ more).compact) }
        Result.NeedMoreData

      case e: ParsingException ⇒ fail(e.status, e.info)
    }
  }

<<<<<<< HEAD
  def parseAutoChunk(remainingBytes: Int, closeAfterResponseCompletion: Boolean)(input: ByteString): Result[Part] = {
=======
  def parseAutoChunk(remainingBytes: Long, closeAfterResponseCompletion: Boolean)(input: CompactByteString): Result[Part] = {
>>>>>>> ac77fee6

    def finishAutoChunking(input: ByteString): Result[Part] = {
      parse = this
      Result.Ok(ChunkedMessageEnd.asInstanceOf[Part], input.drop(1).compact, closeAfterResponseCompletion)
    }

    val consumed = math.min(remainingBytes, input.size).toInt // safe conversion because input.size returns an Int
    val chunk = MessageChunk(HttpData(input.take(consumed)))

    val remaining =
      consumed match {
        case `remainingBytes` ⇒ // last chunk
          parse = finishAutoChunking

          // we synthesize a single byte to keep parsing going after having delivered the last chunk
          // this is necessary because for the last byte of an entity both the last chunk and the
          // ChunkedMessageEnd must be delivered
          // The pseudo-input will be stripped off in `finishAutoChunking` above
          (ByteString(0) ++ input.drop(consumed)).compact
        case x ⇒
          parse = parseAutoChunk(remainingBytes - x, closeAfterResponseCompletion)

          drop(input, consumed)
      }

    Result.Ok(chunk.asInstanceOf[Part], remaining, closeAfterResponseCompletion)
  }

  def entity(cth: Option[`Content-Type`], body: ByteString): HttpEntity = {
    val contentType = cth match {
      case Some(x) ⇒ x.contentType
      case None    ⇒ ContentTypes.`application/octet-stream`
    }
    HttpEntity(contentType, HttpData(body))
  }

  def closeAfterResponseCompletion(connectionHeader: Option[Connection]) =
    protocol match {
      case `HTTP/1.1` ⇒ connectionHeader.isDefined && connectionHeader.get.hasClose
      case `HTTP/1.0` ⇒ connectionHeader.isEmpty || !connectionHeader.get.hasKeepAlive
    }

  def message(headers: List[HttpHeader], entity: HttpEntity): Part
  def chunkStartMessage(headers: List[HttpHeader]): Part with HttpMessageStart

  def drop(input: ByteString, n: Int): ByteString =
    if (input.length == n) ByteString.empty else input.drop(n).compact

  def fail(summary: String): Result[Nothing] = fail(summary, "")
  def fail(summary: String, detail: String): Result[Nothing] = fail(StatusCodes.BadRequest, summary, detail)
  def fail(status: StatusCode): Result[Nothing] = fail(status, status.defaultMessage)
  def fail(status: StatusCode, summary: String, detail: String = ""): Result[Nothing] = fail(status, ErrorInfo(summary, detail))
  def fail(status: StatusCode, info: ErrorInfo): Result[Nothing] = {
    val error = Result.ParsingError(status, info)
    parse = { _ ⇒ error }
    error
  }
}<|MERGE_RESOLUTION|>--- conflicted
+++ resolved
@@ -123,7 +123,7 @@
       parse = parseAutoChunk(length, closeAfterResponseCompletion)
       val part = chunkStartMessage(headers)
       Result.Ok(part, drop(input, bodyStart), closeAfterResponseCompletion)
-    } else if (length > Int.MaxValue) fail(s"Content-Length > Int.MaxSize not supported for non-(auto)-chunked requests")
+    } else if (length > Int.MaxValue) fail("Content-Length > Int.MaxSize not supported for non-(auto)-chunked requests")
     else if (bodyStart.toLong + length <= input.length) {
       val intLength = length.toInt
       parse = this
@@ -194,11 +194,7 @@
     }
   }
 
-<<<<<<< HEAD
-  def parseAutoChunk(remainingBytes: Int, closeAfterResponseCompletion: Boolean)(input: ByteString): Result[Part] = {
-=======
-  def parseAutoChunk(remainingBytes: Long, closeAfterResponseCompletion: Boolean)(input: CompactByteString): Result[Part] = {
->>>>>>> ac77fee6
+  def parseAutoChunk(remainingBytes: Long, closeAfterResponseCompletion: Boolean)(input: ByteString): Result[Part] = {
 
     def finishAutoChunking(input: ByteString): Result[Part] = {
       parse = this
