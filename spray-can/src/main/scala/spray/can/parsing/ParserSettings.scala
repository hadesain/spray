--- conflicted
+++ resolved
@@ -49,30 +49,6 @@
     headerValueCacheLimits.getOrElse(headerName, defaultHeaderValueCacheLimit)
 }
 
-<<<<<<< HEAD
-object ParserSettings {
-  def apply(system: ActorSystem): ParserSettings =
-    apply(system.settings.config getConfig "spray.can.parsing")
-
-  def apply(config: Config): ParserSettings = {
-    def bytes(key: String): Int = {
-      val value: Long = config getBytes key
-      if (value <= Int.MaxValue) value.toInt
-      else sys.error("ParserSettings config setting " + key + " must not be larger than " + Int.MaxValue)
-    }
-    val cacheConfig = config.getConfig("header-cache")
-    ParserSettings(
-      bytes("max-uri-length"),
-      bytes("max-response-reason-length"),
-      bytes("max-header-name-length"),
-      bytes("max-header-value-length"),
-      bytes("max-header-count"),
-      bytes("max-content-length"),
-      bytes("max-chunk-ext-length"),
-      bytes("max-chunk-size"),
-      Uri.ParsingMode(config getString "uri-parsing-mode"),
-      config getBoolean "illegal-header-warnings",
-=======
 object ParserSettings extends SettingsCompanion[ParserSettings]("spray.can.parsing") {
   def fromSubConfig(c: Config) = {
     val cacheConfig = c getConfig "header-cache"
@@ -87,7 +63,6 @@
       c getIntBytes "max-chunk-size",
       Uri.ParsingMode(c getString "uri-parsing-mode"),
       c getBoolean "illegal-header-warnings",
->>>>>>> 7222a6fb
       cacheConfig.entrySet.asScala.map(kvp ⇒ kvp.getKey -> cacheConfig.getInt(kvp.getKey))(collection.breakOut))
   }
 }