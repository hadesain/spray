--- conflicted
+++ resolved
@@ -17,16 +17,9 @@
 package spray.caching
 
 import com.googlecode.concurrentlinkedhashmap.ConcurrentLinkedHashMap
-<<<<<<< HEAD
-import annotation.tailrec
+import scala.annotation.tailrec
+import akka.util.Duration
 import akka.dispatch.{ Promise, ExecutionContext, Future }
-import akka.util.Duration
-=======
-import scala.annotation.tailrec
-import scala.concurrent.duration.Duration
-import scala.concurrent.{ Promise, ExecutionContext, Future }
-import scala.util.{ Failure, Success }
->>>>>>> af24d2fa
 
 object LruCache {
   /**
@@ -64,24 +57,15 @@
 
   def fromFuture(key: Any)(future: ⇒ Future[V])(implicit executor: ExecutionContext): Future[V] = {
     val promise = Promise[V]()
-<<<<<<< HEAD
-    store.putIfAbsent(key, promise) match {
-      case null ⇒ future.onComplete { value ⇒
-        promise.complete(value)
-        // in case of exceptions we remove the cache entry (i.e. try again later)
-        if (value.isLeft) store.remove(key, promise)
-      }
-=======
     store.putIfAbsent(key, promise.future) match {
       case null ⇒
         val fut = future
         fut.onComplete { value ⇒
           promise.complete(value)
           // in case of exceptions we remove the cache entry (i.e. try again later)
-          if (value.isFailure) store.remove(key, promise)
+          if (value.isLeft) store.remove(key, promise)
         }
         fut
->>>>>>> af24d2fa
       case existingFuture ⇒ existingFuture
     }
   }
@@ -123,11 +107,7 @@
     case null ⇒ None
     case entry if (isAlive(entry)) ⇒
       entry.refresh()
-<<<<<<< HEAD
-      Some(entry.promise)
-=======
       Some(entry.future)
->>>>>>> af24d2fa
     case entry ⇒
       // remove entry, but only if it hasn't been removed and reinserted in the meantime
       if (store.remove(key, entry)) None // successfully removed
@@ -144,7 +124,7 @@
           // in the meantime someone might have already seen the too fresh timestamp we just put in,
           // but since the original entry is also still alive this doesn't matter
           newEntry.created = entry.created
-          entry.promise
+          entry.future
         } else future
       }
       valueFuture.onComplete { value ⇒
@@ -152,28 +132,20 @@
         // in case of exceptions we remove the cache entry (i.e. try again later)
         if (value.isLeft) store.remove(key, newEntry)
       }
-      newEntry.promise
+      newEntry.promise.future
     }
     store.get(key) match {
       case null ⇒ insert()
       case entry if (isAlive(entry)) ⇒
         entry.refresh()
-<<<<<<< HEAD
-        entry.promise
-=======
         entry.future
->>>>>>> af24d2fa
       case entry ⇒ insert()
     }
   }
 
   def remove(key: Any) = store.remove(key) match {
     case null                      ⇒ None
-<<<<<<< HEAD
-    case entry if (isAlive(entry)) ⇒ Some(entry.promise)
-=======
     case entry if (isAlive(entry)) ⇒ Some(entry.future)
->>>>>>> af24d2fa
     case entry                     ⇒ None
   }
 
@@ -189,20 +161,14 @@
 private[caching] class Entry[T](val promise: Promise[T]) {
   @volatile var created = System.currentTimeMillis
   @volatile var lastAccessed = System.currentTimeMillis
+  def future = promise.future
   def refresh() {
     // we dont care whether we overwrite a potentially newer value
     lastAccessed = System.currentTimeMillis
   }
-<<<<<<< HEAD
-  override def toString = promise.value match {
+  override def toString = future.value match {
     case Some(Right(value))    ⇒ value.toString
     case Some(Left(exception)) ⇒ exception.toString
     case None                  ⇒ "pending"
-=======
-  override def toString = future.value match {
-    case Some(Success(value))     ⇒ value.toString
-    case Some(Failure(exception)) ⇒ exception.toString
-    case None                     ⇒ "pending"
->>>>>>> af24d2fa
   }
 }